--- conflicted
+++ resolved
@@ -704,15 +704,9 @@
 	}
 }
 
-<<<<<<< HEAD
 func EmbeddingMiddleware() gin.HandlerFunc {
 	return func(c *gin.Context) {
 		var req EmbeddingRequest
-=======
-func CompletionsMiddleware() gin.HandlerFunc {
-	return func(c *gin.Context) {
-		var req CompletionRequest
->>>>>>> ccd77858
 		err := c.ShouldBindJSON(&req)
 		if err != nil {
 			c.AbortWithStatusJSON(http.StatusBadRequest, NewError(http.StatusBadRequest, err.Error()))
@@ -720,9 +714,34 @@
 		}
 
 		var b bytes.Buffer
-<<<<<<< HEAD
 		if err := json.NewEncoder(&b).Encode(fromEmbeddingRequest(req)); err != nil {
-=======
+			c.AbortWithStatusJSON(http.StatusInternalServerError, NewError(http.StatusInternalServerError, err.Error()))
+			return
+		}
+
+		c.Request.Body = io.NopCloser(&b)
+
+		w := &EmbeddingWriter{
+			BaseWriter: BaseWriter{ResponseWriter: c.Writer},
+			model:      req.Model,
+		}
+
+		c.Writer = w
+
+		c.Next()
+	}
+}
+
+func CompletionsMiddleware() gin.HandlerFunc {
+	return func(c *gin.Context) {
+		var req CompletionRequest
+		err := c.ShouldBindJSON(&req)
+		if err != nil {
+			c.AbortWithStatusJSON(http.StatusBadRequest, NewError(http.StatusBadRequest, err.Error()))
+			return
+		}
+
+		var b bytes.Buffer
 		genReq, err := fromCompleteRequest(req)
 		if err != nil {
 			c.AbortWithStatusJSON(http.StatusBadRequest, NewError(http.StatusBadRequest, err.Error()))
@@ -730,23 +749,16 @@
 		}
 
 		if err := json.NewEncoder(&b).Encode(genReq); err != nil {
->>>>>>> ccd77858
 			c.AbortWithStatusJSON(http.StatusInternalServerError, NewError(http.StatusInternalServerError, err.Error()))
 			return
 		}
 
 		c.Request.Body = io.NopCloser(&b)
 
-<<<<<<< HEAD
-		w := &EmbeddingWriter{
-			BaseWriter: BaseWriter{ResponseWriter: c.Writer},
-			model:      req.Model,
-=======
 		w := &CompleteWriter{
 			BaseWriter: BaseWriter{ResponseWriter: c.Writer},
 			stream:     req.Stream,
 			id:         fmt.Sprintf("cmpl-%d", rand.Intn(999)),
->>>>>>> ccd77858
 		}
 
 		c.Writer = w
